from app.tool.python_execute import PythonExecute


class NormalPythonExecute(PythonExecute):
    """A tool for executing Python code with timeout and safety restrictions."""

    name: str = "common_python_execute"
    description: str = (
        "Execute Python code for in-depth data analysis without direct visualization. "
        "The code should generate a comprehensive text-based report containing dataset overview, "
        "column details, basic statistics, derived metrics, day-of-week comparisons, outliers, and key insights. "
        "Use print() for all outputs so the analysis (including sections like 'Dataset Overview' or 'Preprocessing Results') "
        "is clearly visible, and save any final report or processed files to config.workspace. "
        "Include try-except blocks for error handling, and provide the code as a single string with '\\n' for line breaks."
    )
    parameters: dict = {
        "type": "object",
        "properties": {
            "code": {
                "type": "string",
<<<<<<< HEAD
                "description": """The Python code to execute. Note:
1. Only outputs from print() are visible; function return values are not captured. Use print() statements to display results
2. Do data process (cleaning / transform) saved in *.csv
3. Generate a data analysis report in html""",
            },
            "code_type": {
                "description": "code type",
                "type": "string",
                "default": "process",
                "enum": ["process", "report", "others"],
            },
        },
        "required": ["code"],
    }

    async def execute(self, code: str, code_type: str | None = None, timeout=5):
        return await super().execute(code, timeout)
=======
            },
        },
        "required": ["code"],
    }
>>>>>>> 0d2fe2b5
<|MERGE_RESOLUTION|>--- conflicted
+++ resolved
@@ -18,27 +18,7 @@
         "properties": {
             "code": {
                 "type": "string",
-<<<<<<< HEAD
-                "description": """The Python code to execute. Note:
-1. Only outputs from print() are visible; function return values are not captured. Use print() statements to display results
-2. Do data process (cleaning / transform) saved in *.csv
-3. Generate a data analysis report in html""",
-            },
-            "code_type": {
-                "description": "code type",
-                "type": "string",
-                "default": "process",
-                "enum": ["process", "report", "others"],
             },
         },
         "required": ["code"],
-    }
-
-    async def execute(self, code: str, code_type: str | None = None, timeout=5):
-        return await super().execute(code, timeout)
-=======
-            },
-        },
-        "required": ["code"],
-    }
->>>>>>> 0d2fe2b5
+    }